--- conflicted
+++ resolved
@@ -1,40 +1,23 @@
 # Death by 1000 needles
 
-<<<<<<< HEAD
-Please check existing issues (both open and closed) before creating new ones. It will save me some time answering duplicated questions and right now time is the most critical resource. Regards.
-
-# HOWTO: Manual for newbies / Інструкція для новачків [ENGISH and UKRAINIAN]
+Please check existing issues (both open and closed) before creating new ones. It will save me some time answering duplicated questions and right now time is the most critical resource. Thanks.
+
+# HOWTO: Manual for newbies / Інструкція для новачків [ENGLISH and UKRAINIAN]
 
 ## [Українська версія] Інструкція
+
 ### Увімкніть VPN
-=======
-Please check existing issues (both open and closed) before creating new ones. It will save me some time answering duplicated questions and right now time is the most critical resource. Thanks.
-
-# HOWTO: Manual for newbies / Інструкція для новачків [ENGLISH and UKRAINIAN]
-
-## [Українська версія] Інструкція
-
-### Увімкніть VPN
-
->>>>>>> a6b0297f
+
 Найкраще - це на Росію. Але інші країни також підійдуть. Головне - не залишатись у кіберпросторі України!
 
 ### Установка і запуск - для новачків
 
 1. Качаємо свою платформу:
-<<<<<<< HEAD
-      * [Windows](https://github.com/Arriven/db1000n/releases/download/v0.5.12/db1000n-v0.5.12-windows-386.zip) 
-      * [Mac M1](https://github.com/Arriven/db1000n/releases/download/v0.5.12/db1000n-v0.5.12-darwin-arm64.tar.gz)
-      * [Mac Intel](https://github.com/Arriven/db1000n/releases/download/v0.5.12/db1000n-v0.5.12-darwin-amd64.tar.gz)
-      * [Linux 32bit](https://github.com/Arriven/db1000n/releases/download/v0.5.12/db1000n-v0.5.12-windows-386.zip)
-      * [Linux 64bit](https://github.com/Arriven/db1000n/releases/download/v0.5.12/db1000n-v0.5.12-linux-amd64.tar.gz)
-=======
    - [Windows](https://github.com/Arriven/db1000n/releases/download/v0.5.12/db1000n-v0.5.12-windows-386.zip)
    - [Mac M1](https://github.com/Arriven/db1000n/releases/download/v0.5.12/db1000n-v0.5.12-darwin-arm64.tar.gz)
    - [Mac Intel](https://github.com/Arriven/db1000n/releases/download/v0.5.12/db1000n-v0.5.12-darwin-amd64.tar.gz)
    - [Linux 32bit](https://github.com/Arriven/db1000n/releases/download/v0.5.12/db1000n-v0.5.12-windows-386.zip)
    - [Linux 64bit](https://github.com/Arriven/db1000n/releases/download/v0.5.12/db1000n-v0.5.12-linux-amd64.tar.gz)
->>>>>>> a6b0297f
 2. Розпаковуємо архів
 3. Запускаємо файл всередині
 4. Готово!
@@ -42,34 +25,17 @@
 <em>Може бути застереження - “Компьютер не може підтвердити походження файлу”. Ігноруємо його, запускаємо все одно</em>
 
 ### Установка і запуск - через docker
-<<<<<<< HEAD
+
 `docker run ghcr.io/arriven/db1000n`
 
 ### Що робити далі
-=======
-
-`docker run ghcr.io/arriven/db1000n`
-
-### Що робити далі
-
->>>>>>> a6b0297f
+
 Вам потрібно лише тримати увімкненим VPN, свій ком’ютер і цю програму на ньому.
 Наші спеціалісти координують атаки без відволікання вас від справ.
 
 ## [English version] Tutorial
 
 ### Use VPN!!!
-<<<<<<< HEAD
-Switch to Russia if possible. Don’t use Ukraine as a VPN location! But any other country or VPN location is okay. Stay safe!
-
-### For dummies
-1. Download application for your platform:
-      * [Windows](https://github.com/Arriven/db1000n/releases/download/v0.5.12/db1000n-v0.5.12-windows-386.zip) 
-      * [Mac M1](https://github.com/Arriven/db1000n/releases/download/v0.5.12/db1000n-v0.5.12-darwin-arm64.tar.gz)
-      * [Mac Intel](https://github.com/Arriven/db1000n/releases/download/v0.5.12/db1000n-v0.5.12-darwin-amd64.tar.gz)
-      * [Linux 32bit](https://github.com/Arriven/db1000n/releases/download/v0.5.12/db1000n-v0.5.12-windows-386.zip)
-      * [Linux 64bit](https://github.com/Arriven/db1000n/releases/download/v0.5.12/db1000n-v0.5.12-linux-amd64.tar.gz)
-=======
 
 Switch to Russia if possible. Don’t use Ukraine as VPN location! But any other country or VPN location is okay. Stay safe!
 
@@ -81,7 +47,6 @@
    - [Mac Intel](https://github.com/Arriven/db1000n/releases/download/v0.5.12/db1000n-v0.5.12-darwin-amd64.tar.gz)
    - [Linux 32bit](https://github.com/Arriven/db1000n/releases/download/v0.5.12/db1000n-v0.5.12-windows-386.zip)
    - [Linux 64bit](https://github.com/Arriven/db1000n/releases/download/v0.5.12/db1000n-v0.5.12-linux-amd64.tar.gz)
->>>>>>> a6b0297f
 2. Unzip the archive
 3. Launch the file inside the archive
 4. Done!
@@ -89,27 +54,16 @@
 <em>You can get warnings from your computer about the file - ignore them. Our software is open source. It can be checked and compiled by you yourself.</em>
 
 ### Docker usage
-<<<<<<< HEAD
+
 `docker run ghcr.io/arriven/db1000n`
 
 ### What’s next
-=======
-
-`docker run ghcr.io/arriven/db1000n`
-
-### What’s next
-
->>>>>>> a6b0297f
+
 You need to keep your computer active, use VPN and make sure that the application is up and running.
 Our experts coordinate our attacks remotely without disturbing and interrupting you.
 Thanks for your help!
 
-<<<<<<< HEAD
-
-Developed by Bohdan Ivashko (https://github.com/Arriven)
-=======
 Developed by Arriven (https://github.com/Arriven)
->>>>>>> a6b0297f
 
 This is a simple distributed load generation client written in go. It is able to fetch simple json config from a local or remote location. The config describes which load generation jobs should be launched in parallel. I do not intend to copy or replace it but rather provide a simple open source option. Feel free to use it in your load tests (wink-wink)
 
@@ -153,11 +107,7 @@
 - update `--env "OPENVPN_USERNAME="` and `--env "OPENVPN_PASSWORD="` in `run.sh` with your credentials
 
 ```bash
-<<<<<<< HEAD
-docker run --pull always ghcr.io/arriven/db1000n:latest
-=======
 ./run.sh
->>>>>>> a6b0297f
 ```
 
 ### kubernetes install
